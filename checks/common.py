--- conflicted
+++ resolved
@@ -115,11 +115,7 @@
             Redis(self.checksLogger),
             Varnish(self.checksLogger),
             ElasticSearch(self.checksLogger),
-<<<<<<< HEAD
             Munin(self.checksLogger),
-            HAProxyMetrics(self.checksLogger),
-=======
->>>>>>> 8ed03a0e
             Jvm(self.checksLogger),
             Tomcat(self.checksLogger),
             ActiveMQ(self.checksLogger),
