--- conflicted
+++ resolved
@@ -41,13 +41,9 @@
 from checks.metric_types import MetricTypes
 from config import get_config, get_version
 from daemon import AgentSupervisor, Daemon
-<<<<<<< HEAD
-from util import chunks, get_hostname, get_uuid, plural
-=======
 from util import chunks, get_uuid, plural
 from utils.hostname import get_hostname
 from utils.pidfile import PidFile
->>>>>>> 9eb5063b
 from utils.net import inet_pton
 from utils.net import IPV6_V6ONLY, IPPROTO_IPV6
 from utils.pidfile import PidFile
