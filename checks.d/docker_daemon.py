# (C) Datadog, Inc. 2010-2016
# All rights reserved
# Licensed under Simplified BSD License (see LICENSE)

# stdlib
import os
import re
import requests
import socket
import urllib2
from collections import defaultdict, Counter, deque
from math import ceil

# project
from checks import AgentCheck
from config import _is_affirmative
from utils.dockerutil import DockerUtil, MountException
from utils.kubernetes import KubeUtil
from utils.platform import Platform
from utils.service_discovery.sd_backend import get_sd_backend


EVENT_TYPE = 'docker'
SERVICE_CHECK_NAME = 'docker.service_up'
HEALTHCHECK_SERVICE_CHECK_NAME = 'docker.container_health'
SIZE_REFRESH_RATE = 5  # Collect container sizes every 5 iterations of the check
MAX_CGROUP_LISTING_RETRIES = 3
CONTAINER_ID_RE = re.compile('[0-9a-f]{64}')

GAUGE = AgentCheck.gauge
RATE = AgentCheck.rate
HISTORATE = AgentCheck.generate_historate_func(["container_name"])
HISTO = AgentCheck.generate_histogram_func(["container_name"])
FUNC_MAP = {
    GAUGE: {True: HISTO, False: GAUGE},
    RATE: {True: HISTORATE, False: RATE}
}

UNIT_MAP = {
    'kb': 1000,
    'mb': 1000000,
    'gb': 1000000000,
    'tb': 1000000000000
}

CGROUP_METRICS = [
    {
        "cgroup": "memory",
        "file": "memory.stat",
        "metrics": {
            "cache": ("docker.mem.cache", GAUGE),
            "rss": ("docker.mem.rss", GAUGE),
            "swap": ("docker.mem.swap", GAUGE),
        },
        "to_compute": {
            # We only get these metrics if they are properly set, i.e. they are a "reasonable" value
            "docker.mem.limit": (["hierarchical_memory_limit"], lambda x: float(x) if float(x) < 2 ** 60 else None, GAUGE),
            "docker.mem.sw_limit": (["hierarchical_memsw_limit"], lambda x: float(x) if float(x) < 2 ** 60 else None, GAUGE),
            "docker.mem.in_use": (["rss", "hierarchical_memory_limit"], lambda x,y: float(x)/float(y) if float(y) < 2 ** 60 else None, GAUGE),
            "docker.mem.sw_in_use": (["swap", "rss", "hierarchical_memsw_limit"], lambda x,y,z: float(x + y)/float(z) if float(z) < 2 ** 60 else None, GAUGE)

        }
    },
    {
        "cgroup": "cpuacct",
        "file": "cpuacct.stat",
        "metrics": {
            "user": ("docker.cpu.user", RATE),
            "system": ("docker.cpu.system", RATE),
        },
    },
    {
        "cgroup": "cpu",
        "file": "cpu.stat",
        "metrics": {
            "nr_throttled": ("docker.cpu.throttled", RATE)
        },
    },
    {
        "cgroup": "blkio",
        "file": 'blkio.throttle.io_service_bytes',
        "metrics": {
            "io_read": ("docker.io.read_bytes", RATE),
            "io_write": ("docker.io.write_bytes", RATE),
        },
    },
]

DEFAULT_CONTAINER_TAGS = [
    "docker_image",
    "image_name",
    "image_tag",
]

DEFAULT_PERFORMANCE_TAGS = [
    "container_name",
    "docker_image",
    "image_name",
    "image_tag",
]

DEFAULT_IMAGE_TAGS = [
    'image_name',
    'image_tag'
]


TAG_EXTRACTORS = {
    "docker_image": lambda c: [c["Image"]],
    "image_name": lambda c: DockerUtil.image_tag_extractor(c, 0),
    "image_tag": lambda c: DockerUtil.image_tag_extractor(c, 1),
    "container_command": lambda c: [c["Command"]],
    "container_name": DockerUtil.container_name_extractor,
    "container_id": lambda c: [c["Id"]],
}

CONTAINER = "container"
PERFORMANCE = "performance"
FILTERED = "filtered"
HEALTHCHECK = "healthcheck"
IMAGE = "image"

ECS_INTROSPECT_DEFAULT_PORT = 51678

ERROR_ALERT_TYPE = ['oom', 'kill']

def compile_filter_rules(rules):
    patterns = []
    tag_names = []

    for rule in rules:
        patterns.append(re.compile(rule))
        tag_names.append(rule.split(':')[0])

    return patterns, tag_names

def get_filters(include, exclude):
    # The reasoning is to check exclude first, so we can skip if there is no exclude
    if not exclude:
        return

    filtered_tag_names = []
    exclude_patterns = []
    include_patterns = []

    # Compile regex
    exclude_patterns, tag_names = compile_filter_rules(exclude)
    filtered_tag_names.extend(tag_names)

    include_patterns, tag_names = compile_filter_rules(include)
    filtered_tag_names.extend(tag_names)

    return set(exclude_patterns), set(include_patterns), set(filtered_tag_names)


class DockerDaemon(AgentCheck):
    """Collect metrics and events from Docker API and cgroups."""

    def __init__(self, name, init_config, agentConfig, instances=None):
        if instances is not None and len(instances) > 1:
            raise Exception("Docker check only supports one configured instance.")
        AgentCheck.__init__(self, name, init_config,
                            agentConfig, instances=instances)

        self.init_success = False
        self._service_discovery = agentConfig.get('service_discovery') and \
            agentConfig.get('service_discovery_backend') == 'docker'
        self.init()

    def init(self):
        try:
            instance = self.instances[0]

            self.docker_util = DockerUtil()

            self.docker_client = self.docker_util.client
            self.docker_gateway = DockerUtil.get_gateway()

            if Platform.is_k8s():
                self.kubeutil = KubeUtil()

            # We configure the check with the right cgroup settings for this host
            # Just needs to be done once
            self._mountpoints = self.docker_util.get_mountpoints(CGROUP_METRICS)
            self.cgroup_listing_retries = 0
            self._latest_size_query = 0
            self._filtered_containers = set()
            self._disable_net_metrics = False

            # Set tagging options
            self.custom_tags = instance.get("tags", [])
            self.collect_labels_as_tags = instance.get("collect_labels_as_tags", [])
            self.kube_labels = {}

            self.use_histogram = _is_affirmative(instance.get('use_histogram', False))
            performance_tags = instance.get("performance_tags", DEFAULT_PERFORMANCE_TAGS)

            self.tag_names = {
                CONTAINER: instance.get("container_tags", DEFAULT_CONTAINER_TAGS),
                PERFORMANCE: performance_tags,
                IMAGE: instance.get('image_tags', DEFAULT_IMAGE_TAGS)
            }

            # Set filtering settings
            if self.docker_util.filtering_enabled:
                self.tag_names[FILTERED] = self.docker_util.filtered_tag_names


            # get the health check whitelist
            self.whitelist_patterns = None
            health_scs_whitelist = instance.get('health_service_check_whitelist', [])
            if health_scs_whitelist:
                patterns, whitelist_tags = compile_filter_rules(health_scs_whitelist)
                self.whitelist_patterns = set(patterns)
                self.tag_names[HEALTHCHECK] = set(whitelist_tags)


            # Other options
            self.collect_image_stats = _is_affirmative(instance.get('collect_images_stats', False))
            self.collect_container_size = _is_affirmative(instance.get('collect_container_size', False))
            self.collect_container_count = _is_affirmative(instance.get('collect_container_count', False))
            self.collect_dead_container_count = _is_affirmative(instance.get('collect_dead_container_count', False))
            self.collect_exited_container_count = _is_affirmative(instance.get('collect_exited_container_count', False))
            self.collect_volume_count = _is_affirmative(instance.get('collect_volume_count', False))
            self.collect_dangling_volume_count = _is_affirmative(instance.get('collect_dangling_volume_count', False))
            self.collect_events = _is_affirmative(instance.get('collect_events', True))
            self.collect_image_size = _is_affirmative(instance.get('collect_image_size', False))
            self.collect_disk_stats = _is_affirmative(instance.get('collect_disk_stats', False))
            self.collect_ecs_tags = _is_affirmative(instance.get('ecs_tags', True)) and Platform.is_ecs_instance()

            self.ecs_tags = {}

        except Exception as e:
            self.log.critical(e)
            self.warning("Initialization failed. Will retry at next iteration")
        else:
            self.init_success = True

    def check(self, instance):
        """Run the Docker check for one instance."""
        if not self.init_success:
            # Initialization can fail if cgroups are not ready. So we retry if needed
            # https://github.com/DataDog/dd-agent/issues/1896
            self.init()
            if not self.init_success:
                # Initialization failed, will try later
                return

        # Report image metrics
        if self.collect_image_stats:
            self._count_and_weigh_images()

        if self.collect_ecs_tags:
            self.refresh_ecs_tags()

        if Platform.is_k8s():
            try:
                self.kube_labels = self.kubeutil.get_kube_labels()
            except Exception as e:
                self.log.warning('Could not retrieve kubernetes labels: %s' % str(e))
                self.kube_labels = {}

        # containers running with custom cgroups?
        custom_cgroups = _is_affirmative(instance.get('custom_cgroups', False))

        # Get the list of containers and the index of their names
        health_service_checks = True if self.whitelist_patterns else False
        containers_by_id = self._get_and_count_containers(custom_cgroups, health_service_checks)
        containers_by_id = self._crawl_container_pids(containers_by_id, custom_cgroups)

        # Send events from Docker API
        if self.collect_events or self._service_discovery:
            self._process_events(containers_by_id)

        # Report performance container metrics (cpu, mem, net, io)
        self._report_performance_metrics(containers_by_id)

        if self.collect_container_size:
            self._report_container_size(containers_by_id)

        if self.collect_container_count:
            self._report_container_count_by_state(containers_by_id)

        if self.collect_dead_container_count:
            self._report_container_count_by_state(containers_by_id, state="Dead")

        if self.collect_exited_container_count:
            self._report_container_count_by_state(containers_by_id, state="Exited")

        if self.collect_volume_count:
            self._report_volume_count()

        if self.collect_dangling_volume_count:
            self._report_volume_count(filters={'dangling': True})

        # Collect disk stats from Docker info command
        if self.collect_disk_stats:
            self._report_disk_stats()

        if health_service_checks:
            self._send_container_healthcheck_sc(containers_by_id)

    def _count_and_weigh_images(self):
        try:
            tags = self._get_tags()
            active_images = self.docker_client.images(all=False)
            active_images_len = len(active_images)
            all_images_len = len(self.docker_client.images(quiet=True, all=True))
            self.gauge("docker.images.available", active_images_len, tags=tags)
            self.gauge("docker.images.intermediate", (all_images_len - active_images_len), tags=tags)

            if self.collect_image_size:
                self._report_image_size(active_images)

        except Exception as e:
            # It's not an important metric, keep going if it fails
            self.warning("Failed to count Docker images. Exception: {0}".format(e))

    def _get_and_count_containers(self, custom_cgroups=False, healthchecks=False):
        """List all the containers from the API, filter and count them."""

        # Querying the size of containers is slow, we don't do it at each run
        must_query_size = self.collect_container_size and self._latest_size_query == 0
        self._latest_size_query = (self._latest_size_query + 1) % SIZE_REFRESH_RATE

        running_containers_count = Counter()
        all_containers_count = Counter()

        try:
            containers = self.docker_client.containers(all=True, size=must_query_size)
        except Exception as e:
            message = "Unable to list Docker containers: {0}".format(e)
            self.service_check(SERVICE_CHECK_NAME, AgentCheck.CRITICAL,
                               message=message)
            raise Exception(message)

        else:
            self.service_check(SERVICE_CHECK_NAME, AgentCheck.OK)

        # Create a set of filtered containers based on the exclude/include rules
        # and cache these rules in docker_util
        self._filter_containers(containers)

        containers_by_id = {}

        for container in containers:
            container_name = DockerUtil.container_name_extractor(container)[0]

            container_status_tags = self._get_tags(container, CONTAINER)

            all_containers_count[tuple(sorted(container_status_tags))] += 1
            if self._is_container_running(container):
                running_containers_count[tuple(sorted(container_status_tags))] += 1

            # Check if the container is included/excluded via its tags
            if self._is_container_excluded(container):
                self.log.debug("Container {0} is excluded".format(container_name))
                continue

            containers_by_id[container['Id']] = container

            # grab pid via API if custom cgroups - otherwise we won't find process when
            # crawling for pids.
            if custom_cgroups or healthchecks:
                try:
                    inspect_dict = self.docker_client.inspect_container(container_name)
                    container['_pid'] = inspect_dict['State']['Pid']
                    container['health'] = inspect_dict['State'].get('Health', {})
                except Exception as e:
                    self.log.debug("Unable to inspect Docker container: %s", e)


        for tags, count in running_containers_count.iteritems():
            self.gauge("docker.containers.running", count, tags=list(tags))

        for tags, count in all_containers_count.iteritems():
            stopped_count = count - running_containers_count[tags]
            self.gauge("docker.containers.stopped", stopped_count, tags=list(tags))

        return containers_by_id

    def _is_container_running(self, container):
        """Tell if a container is running, according to its status.

        There is no "nice" API field to figure it out. We just look at the "Status" field, knowing how it is generated.
        See: https://github.com/docker/docker/blob/v1.6.2/daemon/state.go#L35
        """
        return container["Status"].startswith("Up") or container["Status"].startswith("Restarting")

    def _get_tags(self, entity=None, tag_type=None):
        """Generate the tags for a given entity (container or image) according to a list of tag names."""
        # Start with custom tags
        tags = list(self.custom_tags)

        # Collect pod names as tags on kubernetes
        if Platform.is_k8s() and KubeUtil.POD_NAME_LABEL not in self.collect_labels_as_tags:
            self.collect_labels_as_tags.append(KubeUtil.POD_NAME_LABEL)

        if entity is not None:
            pod_name = None

            # Get labels as tags
            labels = entity.get("Labels")
            if labels is not None:
                for k in self.collect_labels_as_tags:
                    if k in labels:
                        v = labels[k]
                        if k == KubeUtil.POD_NAME_LABEL and Platform.is_k8s():
                            pod_name = v
                            k = "pod_name"
                            if "-" in pod_name:
                                replication_controller = "-".join(pod_name.split("-")[:-1])
                                if "/" in replication_controller: # k8s <= 1.1
                                    namespace, replication_controller = replication_controller.split("/", 1)

                                elif KubeUtil.NAMESPACE_LABEL in labels: # k8s >= 1.2
                                    namespace = labels[KubeUtil.NAMESPACE_LABEL]
                                    pod_name = "{0}/{1}".format(namespace, pod_name)

                                tags.append("kube_namespace:%s" % namespace)
                                tags.append("kube_replication_controller:%s" % replication_controller)
                                tags.append("pod_name:%s" % pod_name)

                        elif not v:
                            tags.append(k)

                        else:
                            tags.append("%s:%s" % (k,v))

                    if k == KubeUtil.POD_NAME_LABEL and Platform.is_k8s() and k not in labels:
                        tags.append("pod_name:no_pod")

            # Get entity specific tags
            if tag_type is not None:
                tag_names = self.tag_names[tag_type]
                for tag_name in tag_names:
                    tag_value = self._extract_tag_value(entity, tag_name)
                    if tag_value is not None:
                        for t in tag_value:
                            tags.append('%s:%s' % (tag_name, str(t).strip()))

            # Add ECS tags
            if self.collect_ecs_tags:
                entity_id = entity.get("Id")
                if entity_id in self.ecs_tags:
                    ecs_tags = self.ecs_tags[entity_id]
                    tags.extend(ecs_tags)

            # Add kube labels
            if Platform.is_k8s():
                kube_tags = self.kube_labels.get(pod_name)
                if kube_tags:
                    tags.extend(list(kube_tags))

        return tags

    def _extract_tag_value(self, entity, tag_name):
        """Extra tag information from the API result (containers or images).
        Cache extracted tags inside the entity object.
        """
        if tag_name not in TAG_EXTRACTORS:
            self.warning("{0} isn't a supported tag".format(tag_name))
            return

        # Check for already extracted tags
        if "_tag_values" not in entity:
            entity["_tag_values"] = {}

        if tag_name not in entity["_tag_values"]:
            entity["_tag_values"][tag_name] = TAG_EXTRACTORS[tag_name](entity)

        return entity["_tag_values"][tag_name]

    def refresh_ecs_tags(self):
        ecs_config = self.docker_client.inspect_container('ecs-agent')
        ip = ecs_config.get('NetworkSettings', {}).get('IPAddress')
        ports = ecs_config.get('NetworkSettings', {}).get('Ports')
        port = ports.keys()[0].split('/')[0] if ports else None
        if not ip:
            port = ECS_INTROSPECT_DEFAULT_PORT
            if Platform.is_containerized() and self.docker_gateway:
                ip = self.docker_gateway
            else:
                ip = "localhost"

        ecs_tags = {}
        try:
            if ip and port:
                tasks = requests.get('http://%s:%s/v1/tasks' % (ip, port)).json()
                for task in tasks.get('Tasks', []):
                    for container in task.get('Containers', []):
                        tags = ['task_name:%s' % task['Family'], 'task_version:%s' % task['Version']]
                        ecs_tags[container['DockerId']] = tags
        except (requests.exceptions.HTTPError, requests.exceptions.HTTPError) as e:
            self.log.warning("Unable to collect ECS task names: %s" % e)

        self.ecs_tags = ecs_tags

    def _filter_containers(self, containers):
        if not self.docker_util.filtering_enabled:
            return

        self._filtered_containers = set()
        for container in containers:
            container_tags = self._get_tags(container, FILTERED)
            # exclude/include patterns are stored in docker_util to share them with other container-related checks
            if self.docker_util.are_tags_filtered(container_tags):
                container_name = DockerUtil.container_name_extractor(container)[0]
                self._filtered_containers.add(container_name)
                self.log.debug("Container {0} is filtered".format(container_name))

    def _is_container_excluded(self, container):
        """Check if a container is excluded according to the filter rules.

        Requires _filter_containers to run first.
        """
        container_name = DockerUtil.container_name_extractor(container)[0]
        return container_name in self._filtered_containers

    def _report_container_size(self, containers_by_id):
        for container in containers_by_id.itervalues():
            if self._is_container_excluded(container):
                continue

            tags = self._get_tags(container, PERFORMANCE)
            m_func = FUNC_MAP[GAUGE][self.use_histogram]
            if "SizeRw" in container:
                m_func(self, 'docker.container.size_rw', container['SizeRw'],
                       tags=tags)
            if "SizeRootFs" in container:
                m_func(
                    self, 'docker.container.size_rootfs', container['SizeRootFs'],
                    tags=tags)

<<<<<<< HEAD
    def _send_container_healthcheck_sc(self, containers_by_id):
        """Send health service checks for containers."""
        for container in containers_by_id.itervalues():
            healthcheck_tags = self._get_tags(container, HEALTHCHECK)
            match = False
            for tag in healthcheck_tags:
                for rule in self.whitelist_patterns:
                    if re.match(rule, tag):
                        match = True

                        self._submit_healthcheck_sc(container)
                        break

                if match:
                    break

    def _submit_healthcheck_sc(self, container):
        health = container.get('health', {})
        status = AgentCheck.UNKNOWN
        if health:
            _health = health.get('Status', '')
            if _health == 'unhealthy':
                status = AgentCheck.CRITICAL
            elif _health == 'healthy':
                status = AgentCheck.OK

        tags = self._get_tags(container, CONTAINER)
        self.service_check(HEALTHCHECK_SERVICE_CHECK_NAME, status, tags=tags)
=======
    def _report_container_count_by_state(self, containers_by_id, state="Any"):
        count = 0
        tags = {}
        filterlambda = lambda x: not self._is_container_excluded(x) and state is "Any" or container["State"] is state
        filtered = list(filter(filterlambda, containers_by_id))
        tags = self._get_tags(filtered[0], PERFORMANCE)

        m_func = FUNC_MAP[GAUGE][self.use_histogram]
        # Report docker.container.count if state is "Any", otherwise
        # report docker.container.state_STATE.count
        suffix = ".state_{}".format(state.lower()) if state is not "Any" else ""
        m_func(self, 'docker.container{}.count'.format(suffix), len(filtered), tags=tags)

    def _report_volume_count(self, filters={}):
        volumes = self.docker_client.volumes(filters=filters)
        count = len(volumes['Volumes'])

        m_func = FUNC_MAP[GAUGE][self.use_histogram]
        suffix = '.' + '-'.join(sorted(filters.keys())) if len(filters) is not 0 else ''
        m_func(self, 'docker.volumes{}.count'.format(suffix), count)
>>>>>>> 7c4716b2

    def _report_image_size(self, images):
        for image in images:
            tags = self._get_tags(image, IMAGE)
            if 'VirtualSize' in image:
                self.gauge('docker.image.virtual_size', image['VirtualSize'], tags=tags)
            if 'Size' in image:
                self.gauge('docker.image.size', image['Size'], tags=tags)

    # Performance metrics

    def _report_performance_metrics(self, containers_by_id):

        containers_without_proc_root = []
        for container in containers_by_id.itervalues():
            if self._is_container_excluded(container) or not self._is_container_running(container):
                continue

            tags = self._get_tags(container, PERFORMANCE)
            self._report_cgroup_metrics(container, tags)
            if "_proc_root" not in container:
                containers_without_proc_root.append(DockerUtil.container_name_extractor(container)[0])
                continue
            self._report_net_metrics(container, tags)

        if containers_without_proc_root:
            message = "Couldn't find pid directory for containers: {0}. They'll be missing network metrics".format(
                ", ".join(containers_without_proc_root))
            if not Platform.is_k8s():
                self.warning(message)
            else:
                # On kubernetes, this is kind of expected. Network metrics will be collected by the kubernetes integration anyway
                self.log.debug(message)

    def _report_cgroup_metrics(self, container, tags):
        try:
            for cgroup in CGROUP_METRICS:
                stat_file = self._get_cgroup_from_proc(cgroup["cgroup"], container['_pid'], cgroup['file'])
                stats = self._parse_cgroup_file(stat_file)
                if stats:
                    for key, (dd_key, metric_func) in cgroup['metrics'].iteritems():
                        metric_func = FUNC_MAP[metric_func][self.use_histogram]
                        if key in stats:
                            metric_func(self, dd_key, int(stats[key]), tags=tags)

                    # Computed metrics
                    for mname, (key_list, fct, metric_func) in cgroup.get('to_compute', {}).iteritems():
                        values = [stats[key] for key in key_list if key in stats]
                        if len(values) != len(key_list):
                            self.log.debug("Couldn't compute {0}, some keys were missing.".format(mname))
                            continue
                        value = fct(*values)
                        metric_func = FUNC_MAP[metric_func][self.use_histogram]
                        if value is not None:
                            metric_func(self, mname, value, tags=tags)

        except MountException as ex:
            if self.cgroup_listing_retries > MAX_CGROUP_LISTING_RETRIES:
                raise ex
            else:
                self.warning("Couldn't find the cgroup files. Skipping the CGROUP_METRICS for now."
                             "Will retry {0} times before failing.".format(MAX_CGROUP_LISTING_RETRIES - self.cgroup_listing_retries))
                self.cgroup_listing_retries += 1
        else:
            self.cgroup_listing_retries = 0

    def _report_net_metrics(self, container, tags):
        """Find container network metrics by looking at /proc/$PID/net/dev of the container process."""
        if self._disable_net_metrics:
            self.log.debug("Network metrics are disabled. Skipping")
            return

        proc_net_file = os.path.join(container['_proc_root'], 'net/dev')
        try:
            with open(proc_net_file, 'r') as fp:
                lines = fp.readlines()
                """Two first lines are headers:
                Inter-|   Receive                                                |  Transmit
                 face |bytes    packets errs drop fifo frame compressed multicast|bytes    packets errs drop fifo colls carrier compressed
                """
                for l in lines[2:]:
                    cols = l.split(':', 1)
                    interface_name = str(cols[0]).strip()
                    if interface_name == 'eth0':
                        x = cols[1].split()
                        m_func = FUNC_MAP[RATE][self.use_histogram]
                        m_func(self, "docker.net.bytes_rcvd", long(x[0]), tags)
                        m_func(self, "docker.net.bytes_sent", long(x[8]), tags)
                        break
        except Exception as e:
            # It is possible that the container got stopped between the API call and now
            self.warning("Failed to report IO metrics from file {0}. Exception: {1}".format(proc_net_file, e))

    def _process_events(self, containers_by_id):
        if self.collect_events is False:
            # Crawl events for service discovery only
            self._get_events()
            return
        try:
            api_events = self._get_events()
            aggregated_events = self._pre_aggregate_events(api_events, containers_by_id)
            events = self._format_events(aggregated_events, containers_by_id)
        except (socket.timeout, urllib2.URLError):
            self.warning('Timeout when collecting events. Events will be missing.')
            return
        except Exception as e:
            self.warning("Unexpected exception when collecting events: {0}. "
                         "Events will be missing".format(e))
            return

        for ev in events:
            self.log.debug("Creating event: %s" % ev['msg_title'])
            self.event(ev)

    def _get_events(self):
        """Get the list of events."""
        events, changed_container_ids = self.docker_util.get_events()
        if changed_container_ids and self._service_discovery:
            get_sd_backend(self.agentConfig).update_checks(changed_container_ids)
        return events

    def _pre_aggregate_events(self, api_events, containers_by_id):
        # Aggregate events, one per image. Put newer events first.
        events = defaultdict(deque)
        for event in api_events:
            # Skip events related to filtered containers
            container = containers_by_id.get(event.get('id'))
            if container is not None and self._is_container_excluded(container):
                self.log.debug("Excluded event: container {0} status changed to {1}".format(
                    event['id'], event['status']))
                continue
            # from may be missing (for network events for example)
            if 'from' in event:
                events[event['from']].appendleft(event)
        return events

    def _format_events(self, aggregated_events, containers_by_id):
        events = []
        for image_name, event_group in aggregated_events.iteritems():
            container_tags = set()
            low_prio_events = []
            normal_prio_events = []

            for event in event_group:
                container_name = event['id'][:11]

                if event['id'] in containers_by_id:
                    cont = containers_by_id[event['id']]
                    container_name = DockerUtil.container_name_extractor(cont)[0]
                    container_tags.update(self._get_tags(cont, PERFORMANCE))
                    container_tags.add('container_name:%s' % container_name)

                # health checks generate tons of these so we treat them separately and lower their priority
                if event['status'].startswith('exec_create:') or event['status'].startswith('exec_start:'):
                    low_prio_events.append((event, container_name))
                else:
                    normal_prio_events.append((event, container_name))

            exec_event = self._create_dd_event(low_prio_events, image_name, container_tags, priority='Low')
            if exec_event:
                events.append(exec_event)

            normal_event = self._create_dd_event(normal_prio_events, image_name, container_tags, priority='Normal')
            if normal_event:
                events.append(normal_event)

        return events

    def _create_dd_event(self, events, image, c_tags, priority='Normal'):
        """Create the actual event to submit from a list of similar docker events"""
        if not events:
            return

        max_timestamp = 0
        status = defaultdict(int)
        status_change = []

        for ev, c_name in events:
            max_timestamp = max(max_timestamp, int(ev['time']))
            status[ev['status']] += 1
            status_change.append([c_name, ev['status']])

        status_text = ", ".join(["%d %s" % (count, st) for st, count in status.iteritems()])
        msg_title = "%s %s on %s" % (image, status_text, self.hostname)
        msg_body = (
            "%%%\n"
            "{image_name} {status} on {hostname}\n"
            "```\n{status_changes}\n```\n"
            "%%%"
        ).format(
            image_name=image,
            status=status_text,
            hostname=self.hostname,
            status_changes="\n".join(
                ["%s \t%s" % (change[1].upper(), change[0]) for change in status_change])
        )

        if any(error in status_text for error in ERROR_ALERT_TYPE):
            alert_type = "error"
        else:
            alert_type = None

        return {
            'timestamp': max_timestamp,
            'host': self.hostname,
            'event_type': EVENT_TYPE,
            'msg_title': msg_title,
            'msg_text': msg_body,
            'source_type_name': EVENT_TYPE,
            'event_object': 'docker:%s' % image,
            'tags': list(c_tags),
            'alert_type': alert_type,
            'priority': priority
        }


    def _report_disk_stats(self):
        """Report metrics about the volume space usage"""
        stats = {
            'docker.data.used': None,
            'docker.data.total': None,
            'docker.data.free': None,
            'docker.metadata.used': None,
            'docker.metadata.total': None,
            'docker.metadata.free': None
            # these two are calculated by _calc_percent_disk_stats
            # 'docker.data.percent': None,
            # 'docker.metadata.percent': None
        }
        info = self.docker_client.info()
        driver_status = info.get('DriverStatus', [])
        if not driver_status:
            self.log.warning('Disk metrics collection is enabled but docker info did not'
                             ' report any. Your storage driver might not support them, skipping.')
            return
        for metric in driver_status:
            # only consider metrics about disk space
            if len(metric) == 2 and 'Space' in metric[0]:
                # identify Data and Metadata metrics
                mtype = 'data'
                if 'Metadata' in metric[0]:
                    mtype = 'metadata'

                if 'Used' in metric[0]:
                    stats['docker.{0}.used'.format(mtype)] = metric[1]
                elif 'Space Total' in metric[0]:
                    stats['docker.{0}.total'.format(mtype)] = metric[1]
                elif 'Space Available' in metric[0]:
                    stats['docker.{0}.free'.format(mtype)] = metric[1]
        stats = self._format_disk_metrics(stats)
        stats.update(self._calc_percent_disk_stats(stats))
        tags = self._get_tags()
        for name, val in stats.iteritems():
            if val is not None:
                self.gauge(name, val, tags)

    def _format_disk_metrics(self, metrics):
        """Cast the disk stats to float and convert them to bytes"""
        for name, raw_val in metrics.iteritems():
            if raw_val:
                val, unit = raw_val.split(' ')
                # by default some are uppercased others lowercased. That's error prone.
                unit = unit.lower()
                try:
                    val = int(float(val) * UNIT_MAP[unit])
                    metrics[name] = val
                except KeyError:
                    self.log.error('Unrecognized unit %s for disk metric %s. Dropping it.' % (unit, name))
                    metrics[name] = None
        return metrics

    def _calc_percent_disk_stats(self, stats):
        """Calculate a percentage of used disk space for data and metadata"""
        mtypes = ['data', 'metadata']
        percs = {}
        for mtype in mtypes:
            used = stats.get('docker.{0}.used'.format(mtype))
            total = stats.get('docker.{0}.total'.format(mtype))
            free = stats.get('docker.{0}.free'.format(mtype))
            if used and total and free and ceil(total) < free + used:
                self.log.debug('used, free, and total disk metrics may be wrong, '
                               'used: %s, free: %s, total: %s',
                               used, free, total)
                total = used + free
            try:
                if isinstance(used, int):
                    percs['docker.{0}.percent'.format(mtype)] = round(100 * float(used) / float(total), 2)
                elif isinstance(free, int):
                    percs['docker.{0}.percent'.format(mtype)] = round(100 * (1.0 - (float(free) / float(total))), 2)
            except ZeroDivisionError:
                self.log.error('docker.{0}.total is 0, calculating docker.{1}.percent'
                               ' is not possible.'.format(mtype, mtype))
        return percs

    # Cgroups
    def _get_cgroup_from_proc(self, cgroup, pid, filename):
        """Find a specific cgroup file, containing metrics to extract."""
        params = {
            "file": filename,
        }
        return DockerUtil.find_cgroup_from_proc(self._mountpoints, pid, cgroup, self.docker_util._docker_root) % (params)

    def _parse_cgroup_file(self, stat_file):
        """Parse a cgroup pseudo file for key/values."""
        self.log.debug("Opening cgroup file: %s" % stat_file)
        try:
            with open(stat_file, 'r') as fp:
                if 'blkio' in stat_file:
                    return self._parse_blkio_metrics(fp.read().splitlines())
                else:
                    return dict(map(lambda x: x.split(' ', 1), fp.read().splitlines()))
        except IOError:
            # It is possible that the container got stopped between the API call and now.
            # Some files can also be missing (like cpu.stat) and that's fine.
            self.log.info("Can't open %s. Some metrics for this container may be missing." % stat_file)

    def _parse_blkio_metrics(self, stats):
        """Parse the blkio metrics."""
        metrics = {
            'io_read': 0,
            'io_write': 0,
        }
        for line in stats:
            if 'Read' in line:
                metrics['io_read'] += int(line.split()[2])
            if 'Write' in line:
                metrics['io_write'] += int(line.split()[2])
        return metrics

    def _is_container_cgroup(self, line, selinux_policy):
        if line[1] not in ('cpu,cpuacct', 'cpuacct,cpu', 'cpuacct') or line[2] == '/docker-daemon':
            return False
        if 'docker' in line[2]: # general case
            return True
        if 'docker' in selinux_policy: # selinux
            return True
        if line[2].startswith('/') and re.match(CONTAINER_ID_RE, line[2][1:]): # kubernetes
            return True
        return False

    # proc files
    def _crawl_container_pids(self, container_dict, custom_cgroups=False):
        """Crawl `/proc` to find container PIDs and add them to `containers_by_id`."""
        proc_path = os.path.join(self.docker_util._docker_root, 'proc')
        pid_dirs = [_dir for _dir in os.listdir(proc_path) if _dir.isdigit()]

        if len(pid_dirs) == 0:
            self.warning("Unable to find any pid directory in {0}. "
                "If you are running the agent in a container, make sure to "
                'share the volume properly: "/proc:/host/proc:ro". '
                "See https://github.com/DataDog/docker-dd-agent/blob/master/README.md for more information. "
                "Network metrics will be missing".format(proc_path))
            self._disable_net_metrics = True
            return container_dict

        self._disable_net_metrics = False

        for folder in pid_dirs:

            try:
                path = os.path.join(proc_path, folder, 'cgroup')
                with open(path, 'r') as f:
                    content = [line.strip().split(':') for line in f.readlines()]

                selinux_policy = ''
                path = os.path.join(proc_path, folder, 'attr', 'current')
                if os.path.exists(path):
                    with open(path, 'r') as f:
                        selinux_policy = f.readlines()[0]
            except IOError, e:
                #  Issue #2074
                self.log.debug("Cannot read %s, "
                               "process likely raced to finish : %s" %
                               (path, str(e)))
            except Exception as e:
                self.warning("Cannot read %s : %s" % (path, str(e)))
                continue

            try:
                for line in content:
                    if self._is_container_cgroup(line, selinux_policy):
                        cpuacct = line[2]
                        break
                else:
                    continue

                matches = re.findall(CONTAINER_ID_RE, cpuacct)
                if matches:
                    container_id = matches[-1]
                    if container_id not in container_dict:
                        self.log.debug("Container %s not in container_dict, it's likely excluded", container_id)
                        continue
                    container_dict[container_id]['_pid'] = folder
                    container_dict[container_id]['_proc_root'] = os.path.join(proc_path, folder)
                elif custom_cgroups: # if we match by pid that should be enough (?) - O(n) ugh!
                    for _, container in container_dict.iteritems():
                        if container.get('_pid') == int(folder):
                            container['_proc_root'] = os.path.join(proc_path, folder)
                            break

            except Exception, e:
                self.warning("Cannot parse %s content: %s" % (path, str(e)))
                continue
        return container_dict<|MERGE_RESOLUTION|>--- conflicted
+++ resolved
@@ -532,7 +532,6 @@
                     self, 'docker.container.size_rootfs', container['SizeRootFs'],
                     tags=tags)
 
-<<<<<<< HEAD
     def _send_container_healthcheck_sc(self, containers_by_id):
         """Send health service checks for containers."""
         for container in containers_by_id.itervalues():
@@ -561,9 +560,8 @@
 
         tags = self._get_tags(container, CONTAINER)
         self.service_check(HEALTHCHECK_SERVICE_CHECK_NAME, status, tags=tags)
-=======
+
     def _report_container_count_by_state(self, containers_by_id, state="Any"):
-        count = 0
         tags = {}
         filterlambda = lambda x: not self._is_container_excluded(x) and state is "Any" or container["State"] is state
         filtered = list(filter(filterlambda, containers_by_id))
@@ -582,7 +580,6 @@
         m_func = FUNC_MAP[GAUGE][self.use_histogram]
         suffix = '.' + '-'.join(sorted(filters.keys())) if len(filters) is not 0 else ''
         m_func(self, 'docker.volumes{}.count'.format(suffix), count)
->>>>>>> 7c4716b2
 
     def _report_image_size(self, images):
         for image in images:
