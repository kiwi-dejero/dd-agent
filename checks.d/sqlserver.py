'''
Check the performance counters from SQL Server

See http://blogs.msdn.com/b/psssql/archive/2013/09/23/interpreting-the-counter-values-from-sys-dm-os-performance-counters.aspx
for information on how to report the metrics available in the sys.dm_os_performance_counters table
'''
# stdlib
import traceback

# project
from checks import AgentCheck

# 3rd party
import adodbapi

ALL_INSTANCES = 'ALL'
VALID_METRIC_TYPES = ('gauge', 'rate', 'histogram')

# Constant for SQLServer cntr_type
PERF_LARGE_RAW_BASE =    1073939712
PERF_RAW_LARGE_FRACTION = 537003264
PERF_AVERAGE_BULK =      1073874176
PERF_COUNTER_BULK_COUNT = 272696576
PERF_COUNTER_LARGE_RAWCOUNT = 65792

# Queries
COUNTER_TYPE_QUERY = '''select distinct cntr_type
                        from sys.dm_os_performance_counters
                        where counter_name = ?;'''

BASE_NAME_QUERY = '''select distinct counter_name
                     from sys.dm_os_performance_counters
                     where (counter_name=? or counter_name=?
                     or counter_name=?) and cntr_type=%s;''' % PERF_LARGE_RAW_BASE

INSTANCES_QUERY = '''select instance_name
                     from sys.dm_os_performance_counters
                     where counter_name=? and instance_name!='_Total';'''

VALUE_AND_BASE_QUERY = '''select cntr_value
                          from sys.dm_os_performance_counters
                          where (counter_name=? or counter_name=?)
                          and instance_name=?
                          order by cntr_type;'''

class SQLServer(AgentCheck):

    SOURCE_TYPE_NAME = 'sql server'

    METRICS = [
        ('sqlserver.buffer.cache_hit_ratio', 'Buffer cache hit ratio', ''), # RAW_LARGE_FRACTION
        ('sqlserver.buffer.page_life_expectancy', 'Page life expectancy', ''), # LARGE_RAWCOUNT
        ('sqlserver.stats.batch_requests', 'Batch Requests/sec', ''), # BULK_COUNT
        ('sqlserver.stats.sql_compilations', 'SQL Compilations/sec', ''), # BULK_COUNT
        ('sqlserver.stats.sql_recompilations', 'SQL Re-Compilations/sec', ''), # BULK_COUNT
        ('sqlserver.stats.connections', 'User connections', ''), # LARGE_RAWCOUNT
        ('sqlserver.stats.lock_waits', 'Lock Waits/sec', '_Total'), # BULK_COUNT
        ('sqlserver.access.page_splits', 'Page Splits/sec', ''), # BULK_COUNT
        ('sqlserver.stats.procs_blocked', 'Processes Blocked', ''), # LARGE_RAWCOUNT
        ('sqlserver.buffer.checkpoint_pages', 'Checkpoint pages/sec', '') #BULK_COUNT
    ]

    def __init__(self, name, init_config, agentConfig, instances = None):
        AgentCheck.__init__(self, name, init_config, agentConfig, instances)

        # Cache connections
        self.connections = {}

        self.instances_metrics = {}
        for instance in instances:

            metrics_to_collect = []
            for name, counter_name, instance_name  in self.METRICS:
                try:
                    sql_type, base_name = self.get_sql_type(instance, counter_name)
                    metrics_to_collect.append(self.typed_metric(name,
                                                                counter_name,
                                                                base_name,
                                                                None,
                                                                sql_type,
                                                                instance_name,
                                                                None))
                except Exception:
                    self.log.warning("Can't load the metric %s, ignoring", name, exc_info=True)
                    continue

            # Load any custom metrics from conf.d/sqlserver.yaml
            for row in init_config.get('custom_metrics', []):
                user_type = row.get('type')
                if user_type is not None and user_type not in VALID_METRIC_TYPES:
                    self.log.error('%s has an invalid metric type: %s' \
                                    % (row['name'], user_type))
                sql_type = None
                try:
                    if user_type is None:
                        sql_type, base_name = self.get_sql_type(instance, row['counter_name'])
                except Exception:
                    self.log.warning("Can't load the metric %s, ignoring", name, exc_info=True)
                    continue


                metrics_to_collect.append(self.typed_metric(row['name'],
                                                            row['counter_name'],
                                                            base_name,
                                                            user_type,
                                                            sql_type,
                                                            row.get('instance_name', ''),
                                                            row.get('tag_by', None)))


            instance_key = self._conn_key(instance)
            self.instances_metrics[instance_key] = metrics_to_collect

    def typed_metric(self, dd_name, sql_name, base_name, user_type, sql_type, instance_name, tag_by):
        '''
        Create the appropriate SqlServerMetric object, each implementing its method to
        fetch the metrics properly.
        If a `type` was specified in the config, it is used to report the value
        directly fetched from SQLServer. Otherwise, it is decided based on the
        sql_type, according to microsoft's documentation.
        '''

        metric_type_mapping = {
                PERF_COUNTER_BULK_COUNT: (self.rate, SqlSimpleMetric),
                PERF_COUNTER_LARGE_RAWCOUNT: (self.gauge, SqlSimpleMetric),
                PERF_LARGE_RAW_BASE: (self.gauge, SqlSimpleMetric),
                PERF_RAW_LARGE_FRACTION: (self.gauge, SqlFractionMetric),
                PERF_AVERAGE_BULK: (self.gauge, SqlIncrFractionMetric)
            }
        if user_type is not None:
            # user type overrides any other value
            metric_type = getattr(self, user_type)
            cls = SqlSimpleMetric

        else:
            metric_type, cls = metric_type_mapping[sql_type]

        return cls(dd_name, sql_name, base_name,
                   metric_type, instance_name, tag_by, self.log)

    def _get_access_info(self, instance):
        ''' Convenience method to extract info from instance
        '''
        host = instance.get('host', '127.0.0.1,1433')
        username = instance.get('username')
        password = instance.get('password')
        database = instance.get('database', 'master')
        return host, username, password, database

    def _conn_key(self, instance):
        ''' Return a key to use for the connection cache
        '''
        host, username, password, database = self._get_access_info(instance)
        return '%s:%s:%s:%s' % (host, username, password, database)

    def _conn_string(self, instance):
        ''' Return a connection string to use with adodbapi
        '''
        host, username, password, database = self._get_access_info(instance)
        conn_str = 'Provider=SQLOLEDB;Data Source=%s;Initial Catalog=%s;' \
                        % (host, database)
        if username:
            conn_str += 'User ID=%s;' % (username)
        if password:
            conn_str += 'Password=%s;' % (password)
        if not username and not password:
            conn_str += 'Integrated Security=SSPI;'
        return conn_str

    def get_cursor(self, instance):
        '''
        Return a cursor to execute query against the db
        Cursor are cached in the self.connections dict
        '''
        conn_key = self._conn_key(instance)

        service_check_tags = [
            'host:%s' % host,
            'db:%s' % database
        ]

        if conn_key not in self.connections:
            try:
                conn_str = self._conn_string(instance)
                conn = adodbapi.connect(conn_str)
                self.connections[conn_key] = conn
<<<<<<< HEAD
                self.service_check('sqlserver.can_connect', AgentCheck.OK, tags=service_check_tags)
            except Exception:
                self.service_check('sqlserver.can_connect', AgentCheck.CRITICAL, tags=service_check_tags)
                cx = "%s - %s" % (host, database)
=======
            except Exception, e:
                cx = "%s - %s" % (instance.get('host'), instance.get('database'))
>>>>>>> 6e468b6f
                raise Exception("Unable to connect to SQL Server for instance %s.\n %s" \
                    % (cx, traceback.format_exc()))

        conn = self.connections[conn_key]
        cursor = conn.cursor()
        return cursor

    def get_sql_type(self, instance, counter_name):
        '''
        Return the type of the performance counter so that we can report it to
        Datadog correctly
        If the sql_type is one that needs a base (PERF_RAW_LARGE_FRACTION and
        PERF_AVERAGE_BULK), the name of the base counter will also be returned
        '''
        cursor = self.get_cursor(instance)
        cursor.execute(COUNTER_TYPE_QUERY, (counter_name,))
        (sql_type,) = cursor.fetchone()
        if sql_type == PERF_LARGE_RAW_BASE:
            self.log.warning("Metric %s is of type Base and shouldn't be reported this way", counter_name)
        base_name = None
        if sql_type in [PERF_AVERAGE_BULK, PERF_RAW_LARGE_FRACTION]:
            # This is an ugly hack. For certains type of metric (PERF_RAW_LARGE_FRACTION
            # and PERF_AVERAGE_BULK), we need two metrics: the metrics specified and
            # a base metrics to get the ratio. There is no unique schema so we generate
            # the possible candidates and we look at which ones exist in the db.
            candidates = ( counter_name + " Base",
                           counter_name.replace("(ms)", "Base"),
                           counter_name.replace("Avg ", "") + " Base"
                           )
            try:
                cursor.execute(BASE_NAME_QUERY, candidates)
                base_name = cursor.fetchone().counter_name.strip()
                self.log.debug("Got base metric: %s for metric: %s", base_name, counter_name)
            except Exception, e:
                self.log.warning("Could not get counter_name of base for metric: %s",e)

        return sql_type, base_name

    def check(self, instance):
        ''' Fetch the metrics from the sys.dm_os_performance_counters table
        '''
        cursor = self.get_cursor(instance)
        custom_tags = instance.get('tags', [])
        instance_key = self._conn_key(instance)
        metrics_to_collect = self.instances_metrics[instance_key]
        cursor = self.get_cursor(instance)
        for metric in metrics_to_collect:
            try:
                metric.fetch_metric(cursor, custom_tags)
            except Exception, e:
                self.log.warning("Could not fetch metric %s: %s" % (metric.datadog_name, e))

class SqlServerMetric(object):
    '''General class for common methods, should never be instantiated directly
    '''

    def __init__(self, datadog_name, sql_name, base_name,
                       report_function, instance, tag_by,
                       logger):
        self.datadog_name = datadog_name
        self.sql_name = sql_name
        self.base_name = base_name
        self.report_function = report_function
        self.instance = instance
        self.tag_by = tag_by
        self.instances = None
        self.past_values = {}
        self.log = logger

    def fetch_metrics(self, cursor, tags):
        raise NotImplementedError

class SqlSimpleMetric(SqlServerMetric):

    def fetch_metric(self, cursor, tags):
        query_base = '''
                    select instance_name, cntr_value
                    from sys.dm_os_performance_counters
                    where counter_name = ?
                    '''
        if self.instance == ALL_INSTANCES:
            query = query_base + "and instance_name!= '_Total'"
            query_content = (self.sql_name,)
        else:
            query = query_base + "and instance_name=?"
            query_content = (self.sql_name, self.instance)

        cursor.execute(query, query_content)
        rows = cursor.fetchall()
        for instance_name, cntr_value in rows:
            metric_tags = tags
            if self.instance == ALL_INSTANCES:
                metric_tags = metric_tags + ['%s:%s' % (self.tag_by, instance_name.strip())]
            self.report_function(self.datadog_name, cntr_value,
                                 tags=metric_tags)

class SqlFractionMetric(SqlServerMetric):

    def set_instances(self, cursor):
        if self.instance == ALL_INSTANCES:
            cursor.execute(INSTANCES_QUERY, (self.sql_name,))
            self.instances = [row.instance_name for row in cursor.fetchall()]
        else:
            self.instances = [self.instance]

    def fetch_metric(self, cursor, tags):
        '''
        Because we need to query the metrics by matching pairs, we can't query
        all of them together without having to perform some matching based on
        the name afterwards so instead we query instance by instance.
        We cache the list of instance so that we don't have to look it up every time
        '''
        if self.instances is None:
            self.set_instances(cursor)
        for instance in self.instances:
            cursor.execute(VALUE_AND_BASE_QUERY, (self.sql_name, self.base_name, instance))
            rows = cursor.fetchall()
            if len(rows) != 2:
                self.log.warning("Missing counter to compute fraction for "
                                 "metric %s instance %s, skipping", self.sql_name, instance)
                continue
            value = rows[0, "cntr_value"]
            base = rows[1, "cntr_value"]
            metric_tags = tags
            if self.instance == ALL_INSTANCES:
                metric_tags = metric_tags + ['%s:%s' % (self.tag_by, instance.strip())]
            self.report_fraction(value, base, metric_tags)

    def report_fraction(self, value, base, metric_tags):
        try:
            result = value/base
            self.report_function(self.datadog_name, result, tags=metric_tags)
        except ZeroDivisionError:
            self.log.debug("Base value is 0, won't report metric %s for tags %s",
                                                  self.datadog_name, metric_tags)

class SqlIncrFractionMetric(SqlFractionMetric):

    def report_fraction(self, value, base, metric_tags):
        key = "key:" + "".join(metric_tags)
        if key in self.past_values:
            old_value, old_base = self.past_values[key]
            diff_value = value - old_value
            diff_base = base - old_base
            try:
                result = diff_value/diff_base
                self.report_function(self.datadog_name, result, tags=metric_tags)
            except ZeroDivisionError:
                self.log.debug("Base value is 0, won't report metric %s for tags %s",
                                                      self.datadog_name, metric_tags)
        self.past_values[key] = (value, base)<|MERGE_RESOLUTION|>--- conflicted
+++ resolved
@@ -46,6 +46,7 @@
 class SQLServer(AgentCheck):
 
     SOURCE_TYPE_NAME = 'sql server'
+    SERVICE_CHECK_NAME = 'sqlserver.can_connect'
 
     METRICS = [
         ('sqlserver.buffer.cache_hit_ratio', 'Buffer cache hit ratio', ''), # RAW_LARGE_FRACTION
@@ -173,7 +174,8 @@
         Cursor are cached in the self.connections dict
         '''
         conn_key = self._conn_key(instance)
-
+        host = instance.get('host')
+        database = instance.get('database')
         service_check_tags = [
             'host:%s' % host,
             'db:%s' % database
@@ -184,15 +186,10 @@
                 conn_str = self._conn_string(instance)
                 conn = adodbapi.connect(conn_str)
                 self.connections[conn_key] = conn
-<<<<<<< HEAD
-                self.service_check('sqlserver.can_connect', AgentCheck.OK, tags=service_check_tags)
+                self.service_check(self.SERVICE_CHECK_NAME, AgentCheck.OK, tags=service_check_tags)
             except Exception:
-                self.service_check('sqlserver.can_connect', AgentCheck.CRITICAL, tags=service_check_tags)
+                self.service_check(self.SERVICE_CHECK_NAME, AgentCheck.CRITICAL, tags=service_check_tags)
                 cx = "%s - %s" % (host, database)
-=======
-            except Exception, e:
-                cx = "%s - %s" % (instance.get('host'), instance.get('database'))
->>>>>>> 6e468b6f
                 raise Exception("Unable to connect to SQL Server for instance %s.\n %s" \
                     % (cx, traceback.format_exc()))
 
